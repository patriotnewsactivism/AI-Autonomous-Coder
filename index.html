--- conflicted
+++ resolved
@@ -5,18 +5,11 @@
   <meta name="viewport" content="width=device-width, initial-scale=1.0, viewport-fit=cover">
   <title>AI Worker Plus</title>
   
-<<<<<<< HEAD
   <link rel="icon" type="image/x-icon" href="favicon.ico">
   <link rel="manifest" href="manifest.json">
   <link rel="apple-touch-icon" href="icon-192.png">
   
   <meta name="theme-color" content="#0f172a">
-=======
-  <link rel="manifest" href="./manifest.json">
-  
-  <meta name="theme-color" content="#0f172a">
-  <link rel="apple-touch-icon" href="./icon-192.png">
->>>>>>> 30be6c91
   
   <style>
     body, html {
